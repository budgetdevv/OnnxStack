﻿<Project Sdk="Microsoft.NET.Sdk">

  <PropertyGroup>
    <Version>0.6.0</Version>
    <OutputType>WinExe</OutputType>
    <TargetFramework>net7.0-windows</TargetFramework>
    <Nullable>disable</Nullable>
    <UseWPF>true</UseWPF>
    <UseWindowsForms>true</UseWindowsForms>
    <PlatformTarget>x64</PlatformTarget>
  </PropertyGroup>

  <ItemGroup>
    <None Remove="appsettings.json" />
    <None Remove="Fonts\fa-brands-400.ttf" />
    <None Remove="Fonts\fa-duotone-900.ttf" />
    <None Remove="Fonts\fa-light-300.ttf" />
    <None Remove="Fonts\fa-regular-400.ttf" />
    <None Remove="Fonts\fa-solid-900.ttf" />
    <None Remove="Images\Icon.png" />
    <None Remove="Images\loading.gif" />
    <None Remove="Images\placeholder.png" />
    <None Remove="Images\placeholder_sm.png" />
  </ItemGroup>

  <ItemGroup>
    <Content Include="appsettings.json">
      <CopyToOutputDirectory>PreserveNewest</CopyToOutputDirectory>
      <ExcludeFromSingleFile>true</ExcludeFromSingleFile>
      <CopyToPublishDirectory>PreserveNewest</CopyToPublishDirectory>
    </Content>
    <Resource Include="Fonts\fa-brands-400.ttf" />
    <Resource Include="Fonts\fa-duotone-900.ttf" />
    <Resource Include="Fonts\fa-light-300.ttf" />
    <Resource Include="Fonts\fa-regular-400.ttf" />
    <Resource Include="Fonts\fa-solid-900.ttf" />
    <Resource Include="Images\Icon.png" />
    <Resource Include="Images\placeholder.png" />
    <Resource Include="Images\placeholder_sm.png" />
  </ItemGroup>

    <ItemGroup>
<<<<<<< HEAD
        <PackageReference Include="Microsoft.ML.OnnxRuntime.Gpu" Version="1.16.1" />
=======
        <PackageReference Include="LibGit2Sharp" Version="0.28.0" />
>>>>>>> f29bfa4c
        <PackageReference Include="OnnxStack.StableDiffusion" Version="0.6.0" Condition=" '$(Configuration)' == 'Release' " />
        <ProjectReference Include="..\OnnxStack.StableDiffusion\OnnxStack.StableDiffusion.csproj" />
    </ItemGroup>


    <ItemGroup>
        <PackageReference Include="Microsoft.Extensions.Hosting" Version="7.0.1" />
        <PackageReference Include="Microsoft.Extensions.Hosting.Abstractions" Version="7.0.0" />
        <PackageReference Include="Microsoft.Extensions.Logging.Abstractions" Version="7.0.0" />
        <PackageReference Include="Microsoft.Xaml.Behaviors.Wpf" Version="1.1.39" />
     </ItemGroup>

</Project><|MERGE_RESOLUTION|>--- conflicted
+++ resolved
@@ -40,11 +40,6 @@
   </ItemGroup>
 
     <ItemGroup>
-<<<<<<< HEAD
-        <PackageReference Include="Microsoft.ML.OnnxRuntime.Gpu" Version="1.16.1" />
-=======
-        <PackageReference Include="LibGit2Sharp" Version="0.28.0" />
->>>>>>> f29bfa4c
         <PackageReference Include="OnnxStack.StableDiffusion" Version="0.6.0" Condition=" '$(Configuration)' == 'Release' " />
         <ProjectReference Include="..\OnnxStack.StableDiffusion\OnnxStack.StableDiffusion.csproj" />
     </ItemGroup>
@@ -54,6 +49,8 @@
         <PackageReference Include="Microsoft.Extensions.Hosting" Version="7.0.1" />
         <PackageReference Include="Microsoft.Extensions.Hosting.Abstractions" Version="7.0.0" />
         <PackageReference Include="Microsoft.Extensions.Logging.Abstractions" Version="7.0.0" />
+        <PackageReference Include="Microsoft.ML.OnnxRuntime.Gpu" Version="1.16.1" />
+        <PackageReference Include="LibGit2Sharp" Version="0.28.0" />
         <PackageReference Include="Microsoft.Xaml.Behaviors.Wpf" Version="1.1.39" />
      </ItemGroup>
 
